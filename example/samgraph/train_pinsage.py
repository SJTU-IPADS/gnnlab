--- conflicted
+++ resolved
@@ -113,53 +113,6 @@
 
 
 def get_run_config():
-<<<<<<< HEAD
-    default_run_config = {}
-    default_run_config['arch'] = 'arch3'
-    default_run_config['sample_type'] = sam.kRandomWalk
-    default_run_config['pipeline'] = False  # default value must be false
-    default_run_config['cache_policy'] = sam.kCacheByHeuristic
-    default_run_config['cache_percentage'] = 0.25
-
-    # default_run_config['dataset_path'] = '/graph-learning/samgraph/reddit'
-    # default_run_config['dataset_path'] = '/graph-learning/samgraph/products'
-    default_run_config['dataset_path'] = '/graph-learning/samgraph/papers100M'
-    # default_run_config['dataset_path'] = '/graph-learning/samgraph/com-friendster'
-
-    default_run_config['max_sampling_jobs'] = 10
-    # default max_copying_jobs should be 10, but when training on com-friendster,
-    # we have to set this to 1 to prevent GPU out-of-memory
-    default_run_config['max_copying_jobs'] = 2
-
-    default_run_config['random_walk_length'] = 3
-    default_run_config['random_walk_restart_prob'] = 0.5
-    default_run_config['num_random_walk'] = 4
-    default_run_config['num_neighbor'] = 5
-    default_run_config['num_layer'] = 3
-    # we use the average result of 10 epochs, the first epoch is used to warm up the system
-    default_run_config['num_epoch'] = 10
-    default_run_config['num_hidden'] = 256
-    default_run_config['batch_size'] = 8000
-    default_run_config['lr'] = 0.003
-    default_run_config['dropout'] = 0.5
-
-    run_config = parse_args(default_run_config)
-    print('Evaluation time: ', time.strftime(
-        "%Y-%m-%d %H:%M:%S", time.localtime()))
-    print(*run_config.items(), sep='\n')
-
-    run_config['arch'] = sam.meepo_archs[run_config['arch']]
-    run_config['arch_type'] = run_config['arch']['arch_type']
-    run_config['sampler_ctx'] = run_config['arch']['sampler_ctx']
-    run_config['trainer_ctx'] = run_config['arch']['trainer_ctx']
-    run_config['sample_type'] = sam.kRandomWalk
-    # the first epoch is used to warm up the system
-    run_config['num_epoch'] += 1
-
-    # arch1 doesn't support pipelining
-    if run_config['arch_type'] == sam.kArch1:
-        run_config['pipeline'] = False
-=======
     run_config = {}
 
     run_config.update(get_default_common_config())
@@ -185,7 +138,6 @@
 
     if run_config['validate_configs']:
         sys.exit()
->>>>>>> b5b296bf
 
     return run_config
 
