--- conflicted
+++ resolved
@@ -102,10 +102,9 @@
     global_barrier = run_config['global_barrier']
 
     ctx = run_config['sample_workers'][worker_id]
-    print('sample device: ', torch.cuda.get_device_name(ctx))
-
-    print('[Sample Worker {:d}/{:d}] Started with PID {:d}'.format(
-        worker_id, num_worker, os.getpid()))
+
+    print('[Sample Worker {:d}/{:d}] Started with PID {:d}({:s})'.format(
+        worker_id, num_worker, os.getpid(), torch.cuda.get_device_name(ctx)))
 
     sam.sample_init(worker_id, ctx)
     sam.notify_sampler_ready(global_barrier)
@@ -194,11 +193,7 @@
         for k, v in test_result:
             print('test_result:{:}={:.2f}'.format(k, v))
 
-<<<<<<< HEAD
     global_barrier.wait()  # barrier for pretty print
-=======
-    global_barrier.wait() # barrier for pretty print
->>>>>>> fc983a9d
     # trainer print result
 
     sam.shutdown()
@@ -212,8 +207,8 @@
     global_barrier = run_config['global_barrier']
 
     train_device = torch.device(ctx)
-    print('[Train  Worker {:d}/{:d}] Started with PID {:d}'.format(
-        worker_id, num_worker, os.getpid()))
+    print('[Train  Worker {:d}/{:d}] Started with PID {:d}({:s})'.format(
+        worker_id, num_worker, os.getpid(), torch.cuda.get_device_name(ctx)))
 
     # let the trainer initialization after sampler
     # sampler should presample before trainer initialization
@@ -267,8 +262,8 @@
 
     # run start barrier
     global_barrier.wait()
-    print('[Train  Worker {:d}] run train for {:d} epochs with {:d} steps'.format(
-        worker_id, num_epoch, num_step))
+    print('[Train  Worker {:d}/{:d}] Started with PID {:d}({:s})'.format(
+        worker_id, num_worker, os.getpid(), torch.cuda.get_device_name(ctx)))
     run_start = time.time()
 
     for epoch in range(num_epoch):
