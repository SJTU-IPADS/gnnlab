--- conflicted
+++ resolved
@@ -321,12 +321,6 @@
                 batch_input = None
                 batch_label = None
                 blocks = None
-<<<<<<< HEAD
-=======
-
-            if num_worker > 1:
-                torch.distributed.barrier()
->>>>>>> cf4b3207
 
             t3 = time.time()
 
