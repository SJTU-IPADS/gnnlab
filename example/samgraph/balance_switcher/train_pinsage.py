--- conflicted
+++ resolved
@@ -363,12 +363,9 @@
             loss.backward()
             optimizer.step()
 
-<<<<<<< HEAD
             # wait for the train finish then we can free the data safely
             event_sync()
 
-=======
->>>>>>> cf4b3207
             batch_input = None
             batch_label = None
             blocks = None
