import argparse
import time
import torch
import torch.nn as nn
import torch.nn.functional as F
import torch.optim as optim
import numpy as np
import dgl.function as fn
from dgl.nn.pytorch import GraphConv
import dgl.multiprocessing as mp
from torch.nn.parallel import DistributedDataParallel
import sys
import os
from enum import Enum
'''
os.environ['CUDA_VISIBLE_DEVICES'] = '0,1,2'
os.environ["NCCL_DEBUG"] = "INFO"
'''
import samgraph.torch as sam
from common_config import *

"""
  We have made the following modification(or say, simplification) on PinSAGE,
  because we only want to focus on the core algorithm of PinSAGE:
    1. we modify PinSAGE to make it be able to be trained on homogenous graph.
    2. we use cross-entropy loss instead of max-margin ranking loss describe in the paper.
"""


class WeightedSAGEConv(nn.Module):
    def __init__(self, input_dims, hidden_dims, output_dims, dropout, act=F.relu):
        super().__init__()

        self.act = act
        self.Q = nn.Linear(input_dims, hidden_dims)
        self.W = nn.Linear(input_dims + hidden_dims, output_dims)
        self.reset_parameters()
        self.dropout = nn.Dropout(dropout)

    def reset_parameters(self):
        gain = nn.init.calculate_gain('relu')
        nn.init.xavier_uniform_(self.Q.weight, gain=gain)
        nn.init.xavier_uniform_(self.W.weight, gain=gain)
        nn.init.constant_(self.Q.bias, 0)
        nn.init.constant_(self.W.bias, 0)

    def forward(self, g, h, weights):
        """
        g : graph
        h : node features
        weights : scalar edge weights
        """
        h_src, h_dst = h
        with g.local_scope():
            g.srcdata['n'] = self.act(self.Q(self.dropout(h_src)))
            g.edata['w'] = weights.float()
            g.update_all(fn.u_mul_e('n', 'w', 'm'), fn.sum('m', 'n'))
            g.update_all(fn.copy_e('w', 'm'), fn.sum('m', 'ws'))
            n = g.dstdata['n']
            ws = g.dstdata['ws'].unsqueeze(1).clamp(min=1)
            z = self.act(self.W(self.dropout(torch.cat([n / ws, h_dst], 1))))
            z_norm = z.norm(2, 1, keepdim=True)
            z_norm = torch.where(
                z_norm == 0, torch.tensor(1.).to(z_norm), z_norm)
            z = z / z_norm
            return z


class PinSAGE(nn.Module):
    def __init__(self,
                 in_feats,
                 n_hidden,
                 n_classes,
                 n_layers,
                 activation,
                 dropout):
        super().__init__()
        self.n_layers = n_layers
        self.n_hidden = n_hidden
        self.n_classes = n_classes
        self.layers = nn.ModuleList()

        self.layers.append(WeightedSAGEConv(
            in_feats, n_hidden, n_hidden, dropout, activation))
        for _ in range(1, n_layers - 1):
            self.layers.append(WeightedSAGEConv(
                n_hidden, n_hidden, n_hidden, dropout, activation))
        self.layers.append(WeightedSAGEConv(
            n_hidden, n_hidden, n_classes, dropout, activation))

    def forward(self, blocks, h):
        for layer, block in zip(self.layers, blocks):
            h_dst = h[:block.number_of_nodes('DST/' + block.ntypes[0])]
            h = layer(block, (h, h_dst), block.edata['weights'])
        return h


def parse_args(default_run_config):
    argparser = argparse.ArgumentParser("PinSAGE Training")

    add_common_arguments(argparser, default_run_config)

    argparser.add_argument('--random-walk-length', type=int,
                           default=default_run_config['random_walk_length'])
    argparser.add_argument('--random-walk-restart-prob',
                           type=float, default=default_run_config['random_walk_restart_prob'])
    argparser.add_argument('--num-random-walk', type=int,
                           default=default_run_config['num_random_walk'])
    argparser.add_argument('--num-neighbor', type=int,
                           default=default_run_config['num_neighbor'])
    argparser.add_argument('--num-layer', type=int,
                           default=default_run_config['num_layer'])
    argparser.add_argument('--switch-cache-percentage', type=float,
                           default=default_run_config['switch_cache_percentage'])

    argparser.add_argument(
        '--lr', type=float, default=default_run_config['lr'])
    argparser.add_argument('--dropout', type=float,
                           default=default_run_config['dropout'])

    return vars(argparser.parse_args())


def get_run_config():
    run_config = {}

    run_config.update(get_default_common_config(run_multi_gpu=True))
    run_config['sample_type'] = 'random_walk'

    run_config['random_walk_length'] = 3
    run_config['random_walk_restart_prob'] = 0.5
    run_config['num_random_walk'] = 4
    run_config['num_neighbor'] = 5
    run_config['num_layer'] = 3
    run_config['pipeline'] = True
<<<<<<< HEAD
    run_config['switch_cache_percentage'] = 0.1
=======
>>>>>>> 52b3e8b5

    run_config['lr'] = 0.003
    run_config['dropout'] = 0.5

    run_config.update(parse_args(run_config))

    process_common_config(run_config)
    assert(run_config['arch'] == 'arch5')
    assert(run_config['sample_type'] == 'random_walk')

<<<<<<< HEAD
    if (run_config['cache_percentage'] == 0.0):
        run_config['switch_cache_percentage'] = 0.0
=======
    # cache percentage of switcher should be the same with trainer
    #   or the "get_miss_index" results is not right for switcher
    run_config['switch_cache_percentage'] = run_config['cache_percentage']
>>>>>>> 52b3e8b5

    print_run_config(run_config)

    if run_config['validate_configs']:
        sys.exit()

    return run_config


def run_init(run_config):
    sam.config(run_config)
    sam.data_init()

    if run_config['validate_configs']:
        sys.exit()


def run_sample(worker_id, run_config):
    # os.environ['CUDA_VISIBLE_DEVICES'] = '0'
    num_worker = run_config['num_sample_worker']
    global_barrier = run_config['global_barrier']

    # used for message counter
    mq_sem  = run_config['mq_sem']
    sampler_stop_event = run_config['sampler_stop_event'][worker_id]

    ctx = run_config['sample_workers'][worker_id]

    print('[Sample Worker {:d}/{:d}] Started with PID {:d} Device {:s}'.format(
        worker_id, num_worker, os.getpid(), ctx))
    sam.sample_init(worker_id, ctx)
    sam.notify_sampler_ready(global_barrier)

    num_epoch = sam.num_epoch()
    num_step = sam.steps_per_epoch()
    if (worker_id == (num_worker - 1)):
        num_step = int(num_step - int(num_step /
                       num_worker * worker_id))
    else:
        num_step = int(num_step / num_worker)

    epoch_sample_total_times_python = []
    epoch_sample_total_times_profiler = []
    epoch_sample_times = []
    epoch_get_cache_miss_index_times = []
    epoch_buffer_graph_times = []

    print('[Sample Worker {:d}] run sample for {:d} epochs with {:d} steps'.format(
        worker_id, num_epoch, num_step))

    # run start barrier
    global_barrier.wait()

    for epoch in range(num_epoch):
        sampler_stop_event.clear()
        # set the semaphore to the number of sample results
        for step in range(num_step):
            mq_sem.release()
        if run_config['pipeline']:
            # epoch start barrier 1
            global_barrier.wait()

        tic = time.time()
        for step in range(num_step):
            print(f'sample epoch {epoch}, step {step}')
            sam.sample_once()
            sam.report_step(epoch, step)

        if not run_config['pipeline']:
            # epoch start barrier 2
            global_barrier.wait()
        # notify switcher that sampler succeed
        sampler_stop_event.set()
        toc = time.time()

        epoch_sample_total_times_python.append(toc - tic)
        epoch_sample_times.append(
            sam.get_log_epoch_value(epoch, sam.kLogEpochSampleTime))
        epoch_get_cache_miss_index_times.append(
            sam.get_log_epoch_value(
                epoch, sam.KLogEpochSampleGetCacheMissIndexTime)
        )
        epoch_buffer_graph_times.append(
            sam.get_log_epoch_value(epoch, sam.kLogEpochSampleSendTime)
        )
        epoch_sample_total_times_profiler.append(
            sam.get_log_epoch_value(epoch, sam.kLogEpochSampleTotalTime)
        )

        # epoch end barrier
        global_barrier.wait()

    print('[Sample Worker {:d}] Avg Sample Total Time {:.4f} | Sampler Total Time(Profiler) {:.4f}'.format(
        worker_id, np.mean(epoch_sample_total_times_python[1:]), np.mean(epoch_sample_total_times_profiler[1:])))

    if worker_id == 0:
        sam.report_step_average(epoch - 1, step - 1)

    # run end barrier
    global_barrier.wait()

    if worker_id == 0:
        test_result = {}

        test_result['sample_time'] = np.mean(epoch_sample_times[1:])
        test_result['cache_index_time'] = np.mean(
            epoch_get_cache_miss_index_times[1:])
        test_result['buffer_graph_time'] = np.mean(
            epoch_buffer_graph_times[1:])
        test_result['epoch_time:sample_total'] = np.mean(
            epoch_sample_total_times_python[1:])
        for k, v in test_result.items():
            print('test_result:{:}={:.2f}'.format(k, v))

    sam.shutdown()

class TrainerType(Enum):
    Trainer = 1
    Switcher = 2

def run_train(worker_id, run_config, trainer_type):
    ctx = None
    if (trainer_type == TrainerType.Trainer):
        ctx = run_config['train_workers'][worker_id]
    elif (trainer_type == TrainerType.Switcher):
        ctx = run_config['sample_workers'][worker_id]
        sampler_stop_event = run_config['sampler_stop_event'][worker_id]

    # used for sync
    global_barrier = run_config['global_barrier']
    mq_sem  = run_config['mq_sem']

    train_device = torch.device(ctx)
    print('[{:10s} Worker  {:d}/{:d}] Started with PID {:d} Train Device '.format(
        trainer_type.name, worker_id,
        run_config['num_train_worker'] + run_config['num_sample_worker'],
        os.getpid()), train_device)


    # let the trainer initialization after sampler
    # sampler should presample before trainer initialization
    sam.wait_for_sampler_ready(global_barrier)
<<<<<<< HEAD
    # TODO: need to change the cache_percentage ???
=======
>>>>>>> 52b3e8b5
    if (trainer_type == TrainerType.Trainer):
        sam.train_init(worker_id, ctx)
    else:
        sam.switch_init(worker_id, ctx, run_config['switch_cache_percentage'])

    in_feat = sam.feat_dim()
    num_class = sam.num_class()
    num_layer = run_config['num_layer']

    model = PinSAGE(in_feat, run_config['num_hidden'], num_class,
                    num_layer, F.relu, run_config['dropout'])
    model = model.to(train_device)

    loss_fcn = nn.CrossEntropyLoss()
    loss_fcn = loss_fcn.to(train_device)
    optimizer = optim.Adam(
        model.parameters(), lr=run_config['lr'])

    num_epoch = sam.num_epoch()
    num_step = sam.steps_per_epoch()

    model.train()

    epoch_copy_times = []
    epoch_convert_times = []
    epoch_train_times = []
    epoch_total_times_python = []
    epoch_train_total_times_profiler = []
    epoch_cache_hit_rates = []

    copy_times = []
    convert_times = []
    train_times = []
    total_times = []

    # run start barrier
    global_barrier.wait()
    print('[{:10s} Worker {:d}] run train for {:d} epochs with global {:d} steps'.format(
        trainer_type.name, worker_id, num_epoch, num_step))

    for epoch in range(num_epoch):
<<<<<<< HEAD
        tic = time.time()
=======
>>>>>>> 52b3e8b5

        # epoch start barrier
        global_barrier.wait()

        if (trainer_type == TrainerType.Switcher):
            sampler_stop_event.wait()
<<<<<<< HEAD
=======
        tic = time.time()
>>>>>>> 52b3e8b5

        while mq_sem.acquire(timeout=0.01):
            t0 = time.time()
            sam.sample_once()
            batch_key = sam.get_next_batch()
            step = (batch_key % num_step)
            t1 = time.time()
            blocks, batch_input, batch_label = sam.get_dgl_blocks_with_weights(
                batch_key, num_layer)
<<<<<<< HEAD
=======
            if not run_config['pipeline']:
                torch.cuda.synchronize(train_device)
>>>>>>> 52b3e8b5
            t2 = time.time()

            # Compute loss and prediction
            batch_pred = model(blocks, batch_input)
            loss = loss_fcn(batch_pred, batch_label)
            optimizer.zero_grad()
            loss.backward()
            optimizer.step()

            batch_input = None
            batch_label = None

            # sync the arguments
            # bala bala ...
            print(f'{trainer_type.name} run epoch {epoch}, step {step}')
<<<<<<< HEAD
=======

            if not run_config['pipeline']:
                torch.cuda.synchronize(train_device)
>>>>>>> 52b3e8b5

            t3 = time.time()

            copy_time = sam.get_log_step_value(epoch, step, sam.kLogL1CopyTime)
            convert_time = t2 - t1
            train_time = t3 - t2
            total_time = t3 - t1

            sam.log_step(epoch, step, sam.kLogL1TrainTime, train_time)
            sam.log_step(epoch, step, sam.kLogL1ConvertTime, convert_time)
            sam.log_epoch_add(epoch, sam.kLogEpochConvertTime, convert_time)
            sam.log_epoch_add(epoch, sam.kLogEpochTrainTime, train_time)
            sam.log_epoch_add(epoch, sam.kLogEpochTotalTime, total_time)

            feat_nbytes = sam.get_log_epoch_value(
                epoch, sam.kLogEpochFeatureBytes)
            miss_nbytes = sam.get_log_epoch_value(
                epoch, sam.kLogEpochMissBytes)
            epoch_cache_hit_rates.append(
                (feat_nbytes - miss_nbytes) / feat_nbytes)

            copy_times.append(copy_time)
            convert_times.append(convert_time)
            train_times.append(train_time)
            total_times.append(total_time)

            sam.report_step(epoch, step)

        torch.cuda.synchronize(train_device)
        # sync the train workers
        # bala bala ...
        toc = time.time()

        epoch_total_times_python.append(toc - tic)

        # epoch end barrier
        global_barrier.wait()

        epoch_copy_times.append(
            sam.get_log_epoch_value(epoch, sam.kLogEpochCopyTime))
        epoch_convert_times.append(
            sam.get_log_epoch_value(epoch, sam.kLogEpochConvertTime))
        epoch_train_times.append(
            sam.get_log_epoch_value(epoch, sam.kLogEpochTrainTime))
        epoch_train_total_times_profiler.append(
            sam.get_log_epoch_value(epoch, sam.kLogEpochTotalTime))
        if worker_id == 0:
            print('Epoch {:05d} | Epoch Time {:.4f} | Total Train Time(Profiler) {:.4f} | Copy Time {:.4f}'.format(
                epoch, epoch_total_times_python[-1], epoch_train_total_times_profiler[-1], epoch_copy_times[-1]))

    print('[{:10s} Worker {:d}] Epoch Time {:.4f} | Train Total Time(Profiler) {:.4f} | Copy Time {:.4f}'.format(
      trainer_type.name, worker_id, np.mean(epoch_total_times_python[1:]), np.mean(epoch_train_total_times_profiler[1:]), np.mean(epoch_copy_times[1:])))

    # run end barrier
    global_barrier.wait()

    if worker_id == 0:
        test_result = {}
        test_result['epoch_time:copy_time'] = np.mean(epoch_copy_times[1:])
        test_result['convert_time'] = np.mean(epoch_convert_times[1:])
        test_result['train_time'] = np.mean(epoch_train_times[1:])
        test_result['epoch_time:train_total'] = np.mean(
            epoch_train_total_times_profiler[1:])
        test_result['cache_percentage'] = run_config['cache_percentage']
        test_result['cache_hit_rate'] = np.mean(epoch_cache_hit_rates[1:])
        for k, v in test_result.items():
            print('test_result:{:}={:.2f}'.format(k, v))

    sam.shutdown()

if __name__ == '__main__':
    run_config = get_run_config()
    run_init(run_config)

    num_sample_worker = run_config['num_sample_worker']
    num_train_worker = run_config['num_train_worker']

    # global barrier is used to sync all the sample workers and train workers
    run_config['global_barrier'] = mp.Barrier(
        2 * num_sample_worker + num_train_worker, timeout=get_default_timeout())
    # let others know the info of message queue
    run_config['mq_sem'] = mp.Semaphore(0)
    # sampler_stop_event is used to notify each train_switcher
    run_config['sampler_stop_event'] = []
    for woker_id in range(num_sample_worker):
        run_config['sampler_stop_event'].append(mp.Event())

    workers = []
    # sample processes
    for worker_id in range(num_sample_worker):
        p = mp.Process(target=run_sample, args=(
            worker_id, run_config))
        p.start()
        workers.append(p)
        # sampler switcher
        p = mp.Process(target=run_train, args=(
            worker_id, run_config, TrainerType.Switcher))
        p.start()
        workers.append(p)

    # train processes
    for worker_id in range(num_train_worker):
        p = mp.Process(target=run_train, args=(
            worker_id, run_config, TrainerType.Trainer))
        p.start()
        workers.append(p)

    for p in workers:
        p.join()<|MERGE_RESOLUTION|>--- conflicted
+++ resolved
@@ -110,8 +110,6 @@
                            default=default_run_config['num_neighbor'])
     argparser.add_argument('--num-layer', type=int,
                            default=default_run_config['num_layer'])
-    argparser.add_argument('--switch-cache-percentage', type=float,
-                           default=default_run_config['switch_cache_percentage'])
 
     argparser.add_argument(
         '--lr', type=float, default=default_run_config['lr'])
@@ -133,10 +131,6 @@
     run_config['num_neighbor'] = 5
     run_config['num_layer'] = 3
     run_config['pipeline'] = True
-<<<<<<< HEAD
-    run_config['switch_cache_percentage'] = 0.1
-=======
->>>>>>> 52b3e8b5
 
     run_config['lr'] = 0.003
     run_config['dropout'] = 0.5
@@ -147,14 +141,9 @@
     assert(run_config['arch'] == 'arch5')
     assert(run_config['sample_type'] == 'random_walk')
 
-<<<<<<< HEAD
-    if (run_config['cache_percentage'] == 0.0):
-        run_config['switch_cache_percentage'] = 0.0
-=======
     # cache percentage of switcher should be the same with trainer
     #   or the "get_miss_index" results is not right for switcher
     run_config['switch_cache_percentage'] = run_config['cache_percentage']
->>>>>>> 52b3e8b5
 
     print_run_config(run_config)
 
@@ -297,10 +286,6 @@
     # let the trainer initialization after sampler
     # sampler should presample before trainer initialization
     sam.wait_for_sampler_ready(global_barrier)
-<<<<<<< HEAD
-    # TODO: need to change the cache_percentage ???
-=======
->>>>>>> 52b3e8b5
     if (trainer_type == TrainerType.Trainer):
         sam.train_init(worker_id, ctx)
     else:
@@ -342,20 +327,13 @@
         trainer_type.name, worker_id, num_epoch, num_step))
 
     for epoch in range(num_epoch):
-<<<<<<< HEAD
-        tic = time.time()
-=======
->>>>>>> 52b3e8b5
 
         # epoch start barrier
         global_barrier.wait()
 
         if (trainer_type == TrainerType.Switcher):
             sampler_stop_event.wait()
-<<<<<<< HEAD
-=======
         tic = time.time()
->>>>>>> 52b3e8b5
 
         while mq_sem.acquire(timeout=0.01):
             t0 = time.time()
@@ -365,11 +343,8 @@
             t1 = time.time()
             blocks, batch_input, batch_label = sam.get_dgl_blocks_with_weights(
                 batch_key, num_layer)
-<<<<<<< HEAD
-=======
             if not run_config['pipeline']:
                 torch.cuda.synchronize(train_device)
->>>>>>> 52b3e8b5
             t2 = time.time()
 
             # Compute loss and prediction
@@ -385,12 +360,9 @@
             # sync the arguments
             # bala bala ...
             print(f'{trainer_type.name} run epoch {epoch}, step {step}')
-<<<<<<< HEAD
-=======
 
             if not run_config['pipeline']:
                 torch.cuda.synchronize(train_device)
->>>>>>> 52b3e8b5
 
             t3 = time.time()
 
