--- conflicted
+++ resolved
@@ -164,12 +164,8 @@
     # default_run_config['dataset'] = 'com-friendster'
     default_run_config['root_path'] = '/graph-learning/samgraph/'
     default_run_config['pipelining'] = False
-<<<<<<< HEAD
+    # default_run_config['num_sampling_worker'] = 0
     default_run_config['num_sampling_worker'] = 16
-=======
-    default_run_config['num_sampling_worker'] = 0
-    # default_run_config['num_sampling_worker'] = 16
->>>>>>> 35674449
 
     default_run_config['random_walk_length'] = 3
     default_run_config['random_walk_restart_prob'] = 0.5
@@ -212,7 +208,7 @@
     else:
         # default prefetch factor is 2
         run_config['prefetch_factor'] = 2
-    
+
     if run_config['use_gpu_sampling']:
         run_config['sample_devices'] = run_config['devices']
         run_config['train_devices'] = run_config['devices']
@@ -224,17 +220,6 @@
         run_config['sample_devices'] = ['cpu' for _ in run_config['devices']]
         run_config['train_devices'] = run_config['devices']
 
-    if run_config['use_gpu_sampling']:
-        run_config['sample_devices'] = run_config['devices']
-        run_config['train_devices'] = run_config['devices']
-        #  GPU sampling requires sample_device to be 0
-        run_config['num_sampling_worker'] = 0
-        # default prefetch factor is 2
-        run_config['prefetch_factor'] = 2
-    else:
-        run_config['sample_devices'] = ['cpu' for _ in run_config['devices']]
-        run_config['train_devices'] = run_config['devices']
-
     run_config['num_thread'] = torch.get_num_threads(
     ) // run_config['num_worker']
 
@@ -289,18 +274,10 @@
                                              timeout=datetime.timedelta(seconds=get_default_timeout()))
 
     dataset = run_config['dataset']
-<<<<<<< HEAD
-    # g = run_config['g']
-=======
->>>>>>> 35674449
     g = run_config['g'].to(sample_device)
     feat = dataset.feat
     label = dataset.label
 
-<<<<<<< HEAD
-    # train_nids = dataset.train_set
-=======
->>>>>>> 35674449
     train_nids = dataset.train_set.to(sample_device)
     in_feats = dataset.feat_dim
     n_classes = dataset.num_class
