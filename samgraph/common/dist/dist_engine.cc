--- conflicted
+++ resolved
@@ -129,7 +129,7 @@
   double init_load_ds_mmap_time = t_l2_init_load_ds_mmap.Passed();
 
   // later when shuffler is initialized after fork, need to ensure num step is equal
-  if (RunConfig::run_arch == kArch5) {
+  if (RunConfig::run_arch == kArch5 || RunConfig::run_arch == kArch9) {
     _num_step = ((_dataset->train_set->Shape().front() + _batch_size - 1) /
                  _batch_size);
     // _num_local_step is initialized after fork, by shuffler
@@ -141,19 +141,13 @@
   }
 
   Timer t_l2_init_build_queue;
-<<<<<<< HEAD
   switch (RunConfig::run_arch)
   {
   case RunArch::kArch5:
   case RunArch::kArch9:
-    _memory_queue = new MessageTaskQueue(RunConfig::max_copying_jobs);
+    _memory_queue = new MessageTaskQueue(_num_step);
     break;
   default:
-=======
-  if (RunConfig::run_arch == kArch5) {
-    _memory_queue = new MessageTaskQueue(_num_step);
-  } else {
->>>>>>> 72165df7
     _memory_queue = nullptr;
     break;
   }
@@ -183,18 +177,6 @@
   _sampler_barrier = new DistSharedBarrier(RunConfig::num_sample_worker);
 
   double init_time = t_l1_init.Passed();
-<<<<<<< HEAD
-  if (RunConfig::run_arch == kArch5 || RunConfig::run_arch == kArch9) {
-    _num_step = ((_dataset->train_set->Shape().front() + _batch_size - 1) /
-                 _batch_size);
-  } else {
-    size_t num_data = _dataset->train_set->Shape().front();
-    _num_local_step = RoundUpDiv(
-        RoundUpDiv(num_data, RunConfig::num_sample_worker), _batch_size);
-    _num_step = _num_local_step * RunConfig::num_sample_worker;
-  }
-=======
->>>>>>> 72165df7
 
   Profiler::Get().LogInit(kLogInitL1Common, init_time);
   Profiler::Get().LogInit(kLogInitL2LoadDataset, init_load_ds_mmap_time);
@@ -493,6 +475,13 @@
   LOG(INFO) << "UM sampler load graph done";
   for (IdType i = 0; i < RunConfig::unified_memory_ctxes.size(); i++) {
     _um_samplers.push_back(new DistUMSampler(*_dataset, i));
+  }
+
+  _num_local_step = 0;
+  for (IdType i = 0; i < RunConfig::unified_memory_ctxes.size(); i++) {
+    auto shuffler = _um_samplers[i]->GetShuffler();
+    CHECK(shuffler->NumStep() == _num_step);
+    _num_local_step = std::max(_num_local_step, shuffler->NumLocalStep());
   }
 
   // ctx,stream for presample
