#include "dist_engine.h"

#include <semaphore.h>
#include <stddef.h>
#include <chrono>
#include <cstdlib>
#include <numeric>
#include <iterator>
#include <sstream>
#include <string>
#include <unordered_map>

#include "../constant.h"
#include "../device.h"
#include "../logging.h"
#include "../run_config.h"
#include "../timer.h"
#include "../cuda/cuda_common.h"
#include "../cpu/cpu_engine.h"
#include "dist_loops.h"
#include "pre_sampler.h"

// XXX: decide CPU or GPU to shuffling, sampling and id remapping
/*
#include "cpu_hashtable0.h"
#include "cpu_hashtable1.h"
#include "cpu_hashtable2.h"
#include "cpu_loops.h"
*/

namespace samgraph {
namespace common {
namespace dist {

namespace {
size_t get_cuda_used(Context ctx) {
  size_t free, used;
  cudaSetDevice(ctx.device_id);
  cudaMemGetInfo(&free, &used);
  return used - free;
}
#define LOG_MEM_USAGE(LEVEL, title, ctx) \
  {\
    auto _target_device = Device::Get(ctx); \
    LOG(LEVEL) << (title) << ", data alloc: " << ToReadableSize(_target_device->DataSize(ctx));\
    LOG(LEVEL) << (title) << ", workspace : " << ToReadableSize(_target_device->WorkspaceSize(ctx));\
    LOG(LEVEL) << (title) << ", total     : " << ToReadableSize(_target_device->TotalSize(ctx));\
    LOG(LEVEL) << "cuda usage: " << ToReadableSize(get_cuda_used(ctx));\
  }
} // namespace

DistEngine::DistEngine() {
  _initialize = false;
  _should_shutdown = false;
}

void DistEngine::Init() {
  if (_initialize) {
    return;
  }

  _dataset_path = RunConfig::dataset_path;
  _batch_size = RunConfig::batch_size;
  _fanout = RunConfig::fanout;
  _num_epoch = RunConfig::num_epoch;
  _joined_thread_cnt = 0;
  _sample_stream = nullptr;
  _sampler_copy_stream = nullptr;
  _trainer_copy_stream = nullptr;
  _dist_type = DistType::Default;
  _shuffler = nullptr;
  _random_states = nullptr;
  _cache_manager = nullptr;
  _frequency_hashmap = nullptr;
  _cache_hashtable = nullptr;

  // Check whether the ctx configuration is allowable
  DistEngine::ArchCheck();

  // Load the target graph data
  LoadGraphDataset();

  if (RunConfig::UseGPUCache()) {
    switch (RunConfig::cache_policy) {
      case kCacheByPreSampleStatic:
      case kCacheByPreSample: {
        size_t nbytes = sizeof(IdType) * _dataset->num_node;
        void *shared_ptr = (mmap(NULL, nbytes, PROT_READ|PROT_WRITE, MAP_SHARED|MAP_ANONYMOUS, -1, 0));
        _dataset->ranking_nodes = Tensor::FromBlob(
            shared_ptr, DataType::kI32, {_dataset->num_node}, Context{kMMAP, 0}, "ranking_nodes");
        break;
      }
      default: ;
    }
  }

  _memory_queue = new MessageTaskQueue(RunConfig::max_copying_jobs);

  LOG(DEBUG) << "Finished pre-initialization";
}

void DistEngine::SampleDataCopy(Context sampler_ctx, StreamHandle stream) {
  _dataset->train_set = Tensor::CopyTo(_dataset->train_set, CPU(), stream);
  _dataset->valid_set = Tensor::CopyTo(_dataset->valid_set, CPU(), stream);
  _dataset->test_set = Tensor::CopyTo(_dataset->test_set, CPU(), stream);
  if (sampler_ctx.device_type == kGPU) {
    _dataset->indptr = Tensor::CopyTo(_dataset->indptr, sampler_ctx, stream);
    _dataset->indices = Tensor::CopyTo(_dataset->indices, sampler_ctx, stream);
    if (RunConfig::sample_type == kWeightedKHop) {
      _dataset->prob_table->Tensor::CopyTo(_dataset->prob_table, sampler_ctx, stream);
      _dataset->alias_table->Tensor::CopyTo(_dataset->prob_table, sampler_ctx, stream);
    }
  }
  LOG(DEBUG) << "SampleDataCopy finished!";
}

void DistEngine::SampleCacheTableInit() {
  size_t num_nodes = _dataset->num_node;
  auto nodes = static_cast<const IdType*>(_dataset->ranking_nodes->Data());
  size_t num_cached_nodes = num_nodes *
                            (RunConfig::cache_percentage);
  auto cpu_device = Device::Get(CPU());
  auto sampler_gpu_device = Device::Get(_sampler_ctx);

  IdType *tmp_cpu_hashtable = static_cast<IdType *>(
      cpu_device->AllocDataSpace(CPU(), sizeof(IdType) * num_nodes));
  _cache_hashtable =
      static_cast<IdType *>(sampler_gpu_device->AllocDataSpace(
          _sampler_ctx, sizeof(IdType) * num_nodes));

  // 1. Initialize the cpu hashtable
#pragma omp parallel for num_threads(RunConfig::omp_thread_num)
  for (size_t i = 0; i < num_nodes; i++) {
    tmp_cpu_hashtable[i] = Constant::kEmptyKey;
  }

  // 2. Populate the cpu hashtable
#pragma omp parallel for num_threads(RunConfig::omp_thread_num)
  for (size_t i = 0; i < num_cached_nodes; i++) {
    tmp_cpu_hashtable[nodes[i]] = i;
  }

  // 3. Copy the cache from the cpu memory to gpu memory
  sampler_gpu_device->CopyDataFromTo(
      tmp_cpu_hashtable, 0, _cache_hashtable, 0,
      sizeof(IdType) * num_nodes, CPU(), _sampler_ctx);

  // 4. Free the cpu tmp cache data
  cpu_device->FreeDataSpace(CPU(), tmp_cpu_hashtable);

  LOG(INFO) << "GPU cache (policy: " << RunConfig::cache_policy
            << ") " << num_cached_nodes << " / " << num_nodes;
}

void DistEngine::SampleInit(int worker_id, Context ctx) {
  if (_initialize) {
    LOG(FATAL) << "DistEngine already initialized!";
    return;
  }
  _memory_queue->PinMemory();
  _dist_type = DistType::Sample;
  RunConfig::sampler_ctx = ctx;
  _sampler_ctx = RunConfig::sampler_ctx;
  LOG_MEM_USAGE(INFO, "before sample initialization", _sampler_ctx);
  if (_sampler_ctx.device_type == kGPU) {
    _sample_stream = Device::Get(_sampler_ctx)->CreateStream(_sampler_ctx);
    // use sampler_ctx in task sending
    _sampler_copy_stream = Device::Get(_sampler_ctx)->CreateStream(_sampler_ctx);

    Device::Get(_sampler_ctx)->StreamSync(_sampler_ctx, _sample_stream);
    Device::Get(_sampler_ctx)->StreamSync(_sampler_ctx, _sampler_copy_stream);
  }
  LOG_MEM_USAGE(INFO, "after create sampler stream", _sampler_ctx);

  SampleDataCopy(_sampler_ctx, _sample_stream);
  LOG_MEM_USAGE(INFO, "after sample data copy", _sampler_ctx);

  _shuffler = nullptr;
  switch(ctx.device_type) {
    case kCPU:
      _shuffler = new CPUShuffler(_dataset->train_set,
          _num_epoch, _batch_size, false);
      break;
    case kGPU:
      _shuffler = new DistShuffler(_dataset->train_set,
          _num_epoch, _batch_size, worker_id, RunConfig::num_sample_worker, RunConfig::num_train_worker, false);
      break;
    default:
        LOG(FATAL) << "shuffler does not support device_type: "
                   << ctx.device_type;
  }
  _num_step = _shuffler->NumStep();
  LOG_MEM_USAGE(INFO, "after create shuffler", _sampler_ctx);


  // XXX: map the _hash_table to difference device
  //       _hashtable only support GPU device
#ifndef SXN_NAIVE_HASHMAP
  _hashtable = new cuda::OrderedHashTable(
      PredictNumNodes(_batch_size, _fanout, _fanout.size()), _sampler_ctx);
#else
  _hashtable = new cuda::OrderedHashTable(
      _dataset->num_node, _sampler_ctx, 1);
#endif
  LOG_MEM_USAGE(INFO, "after create hashtable", _sampler_ctx);

  // Create CUDA random states for sampling
  _random_states = new cuda::GPURandomStates(RunConfig::sample_type, _fanout,
                                       _batch_size, _sampler_ctx);
  LOG_MEM_USAGE(INFO, "after create random states", _sampler_ctx);

  if (RunConfig::sample_type == kRandomWalk) {
    size_t max_nodes =
        PredictNumNodes(_batch_size, _fanout, _fanout.size() - 1);
    size_t edges_per_node =
        RunConfig::num_random_walk * RunConfig::random_walk_length;
    _frequency_hashmap =
        new cuda::FrequencyHashmap(max_nodes, edges_per_node, _sampler_ctx);
  } else {
    _frequency_hashmap = nullptr;
  }

  // Create queues
  for (int i = 0; i < cuda::QueueNum; i++) {
    LOG(DEBUG) << "Create task queue" << i;
    if (static_cast<cuda::QueueType>(i) == cuda::kDataCopy) {
      _queues.push_back(_memory_queue);
    }
    else {
      _queues.push_back(new TaskQueue(RunConfig::max_sampling_jobs));
    }
  }
  // batch results set
  _graph_pool = new GraphPool(RunConfig::max_copying_jobs);

  if (RunConfig::UseGPUCache()) {
    switch (RunConfig::cache_policy) {
      case kCacheByPreSampleStatic:
      case kCacheByPreSample: {
        PreSampler::SetSingleton(new PreSampler(_dataset->num_node, NumStep()));
        auto rank_results = static_cast<const IdType*>(PreSampler::Get()->DoPreSample()->Data());
        auto rank_node = static_cast<IdType*>(_dataset->ranking_nodes->MutableData());
        size_t num_node = _dataset->num_node;
#pragma omp parallel for num_threads(RunConfig::omp_thread_num)
        for (size_t i = 0; i < num_node; ++i) {
          rank_node[i] = rank_results[i];
        }
        break;
      }
      default: ;
    }
    LOG_MEM_USAGE(INFO, "after presample", _sampler_ctx);
    SampleCacheTableInit();
  }

  LOG_MEM_USAGE(INFO, "after finish sample initialization", _sampler_ctx);
  _initialize = true;
}

void DistEngine::TrainDataLoad() {
  if ((_dataset->feat != nullptr) && (_dataset->label != nullptr)) {
    return;
  }
  std::unordered_map<std::string, size_t> meta;
  std::unordered_map<std::string, Context> ctx_map = GetGraphFileCtx();

  if (_dataset_path.back() != '/') {
    _dataset_path.push_back('/');
  }

  // Parse the meta data
  std::ifstream meta_file(_dataset_path + Constant::kMetaFile);
  std::string line;
  while (std::getline(meta_file, line)) {
    std::istringstream iss(line);
    std::vector<std::string> kv{std::istream_iterator<std::string>{iss},
                                std::istream_iterator<std::string>{}};

    if (kv.size() < 2) {
      break;
    }

    meta[kv[0]] = std::stoull(kv[1]);
  }

  CHECK(meta.count(Constant::kMetaNumNode) > 0);
  CHECK(meta.count(Constant::kMetaFeatDim) > 0);
  if (_dataset->feat == nullptr) {
    _dataset->feat = Tensor::Empty(
        DataType::kF32,
        {meta[Constant::kMetaNumNode], meta[Constant::kMetaFeatDim]},
        ctx_map[Constant::kFeatFile], "dataset.feat");
  }
  if (_dataset->label == nullptr) {
    _dataset->label =
        Tensor::Empty(DataType::kI64, {meta[Constant::kMetaNumNode]},
                      ctx_map[Constant::kLabelFile], "dataset.label");
  }

}

void DistEngine::TrainDataCopy(Context trainer_ctx, StreamHandle stream) {
  _dataset->label = Tensor::CopyTo(_dataset->label, trainer_ctx, stream);
  LOG(DEBUG) << "TrainDataCopy finished!";
}

void DistEngine::TrainInit(int worker_id, Context ctx) {
  if (_initialize) {
    LOG(FATAL) << "DistEngine already initialized!";
    return;
  }
<<<<<<< HEAD
=======
  _memory_queue->PinMemory();
  TrainDataLoad();
>>>>>>> 0c8ec9e7
  _dist_type = DistType::Extract;
  RunConfig::trainer_ctx = ctx;
  _trainer_ctx = RunConfig::trainer_ctx;
  LOG_MEM_USAGE(INFO, "before train initialization", _trainer_ctx);
  TrainDataLoad();
  LOG_MEM_USAGE(INFO, "after train data load", _trainer_ctx);

  // Create CUDA streams
  // XXX: create cuda streams that training needs
  //       only support GPU sampling
  _trainer_copy_stream = Device::Get(_trainer_ctx)->CreateStream(_trainer_ctx);
  Device::Get(_trainer_ctx)->StreamSync(_trainer_ctx, _trainer_copy_stream);
  // next code is for CPU sampling
  /*
  _work_stream = static_cast<cudaStream_t>(
      Device::Get(_trainer_ctx)->CreateStream(_trainer_ctx));
  Device::Get(_trainer_ctx)->StreamSync(_trainer_ctx, _work_stream);
  */

  _num_step = ((_dataset->train_set->Shape().front() + _batch_size - 1) / _batch_size);

  LOG_MEM_USAGE(INFO, "after train create stream", _trainer_ctx);

  if (RunConfig::UseGPUCache()) {
    TrainDataCopy(_trainer_ctx, _trainer_copy_stream);
    // wait the presample
    // XXX: let the app ensure sampler initialization before trainer
    /*
    switch (RunConfig::cache_policy) {
      case kCacheByPreSampleStatic:
      case kCacheByPreSample: {
        break;
      }
      default: ;
    }
    */
    _cache_manager = new DistCacheManager(
        _trainer_ctx, _dataset->feat->Data(),
        _dataset->feat->Type(), _dataset->feat->Shape()[1],
        static_cast<const IdType*>(_dataset->ranking_nodes->Data()),
        _dataset->num_node, RunConfig::cache_percentage);
  } else {
    _cache_manager = nullptr;
  }
  LOG_MEM_USAGE(INFO, "after train load cache", _trainer_ctx);

  // Create queues
  for (int i = 0; i < cuda::QueueNum; i++) {
    LOG(DEBUG) << "Create task queue" << i;
    if (static_cast<cuda::QueueType>(i) == cuda::kDataCopy) {
      _queues.push_back(_memory_queue);
    }
    else {
      _queues.push_back(new TaskQueue(RunConfig::max_sampling_jobs));
    }
  }
  // results pool
  _graph_pool = new GraphPool(RunConfig::max_copying_jobs);

  _initialize = true;
  LOG_MEM_USAGE(INFO, "after train initialization", _trainer_ctx);
}


void DistEngine::Start() {
  LOG(FATAL) << "DistEngine needs not implement the Start function!!!";
}

/**
 * @param count: the total times to loop
 */
void DistEngine::StartExtract(int count) {
  ExtractFunction func;
  switch (RunConfig::run_arch) {
    case kArch5:
      func = GetArch5Loops();
      break;
    default:
      // Not supported arch 0
      CHECK(0);
  }

  // Start background threads
  _threads.push_back(new std::thread(func, count));
  LOG(DEBUG) << "Started a extracting background threads.";
}

void DistEngine::Shutdown() {
  if (_should_shutdown) {
    return;
  }

  _should_shutdown = true;
  int total_thread_num = _threads.size();

  while (!IsAllThreadFinish(total_thread_num)) {
    // wait until all threads joined
    std::this_thread::sleep_for(std::chrono::nanoseconds(1000));
  }

  for (size_t i = 0; i < _threads.size(); i++) {
    _threads[i]->join();
    delete _threads[i];
    _threads[i] = nullptr;
  }

  // free queue
  for (size_t i = 0; i < cuda::QueueNum; i++) {
    if (_queues[i]) {
      delete _queues[i];
      _queues[i] = nullptr;
    }
  }

  if (_dist_type == DistType::Sample) {
    Device::Get(_sampler_ctx)->StreamSync(_sampler_ctx, _sample_stream);
    Device::Get(_sampler_ctx)->FreeStream(_sampler_ctx, _sample_stream);
    Device::Get(_sampler_ctx)->StreamSync(_sampler_ctx, _sampler_copy_stream);
    Device::Get(_sampler_ctx)->FreeStream(_sampler_ctx, _sampler_copy_stream);
  }
  else if (_dist_type == DistType::Extract) {
    Device::Get(_trainer_ctx)->StreamSync(_trainer_ctx, _trainer_copy_stream);
    Device::Get(_trainer_ctx)->FreeStream(_trainer_ctx, _trainer_copy_stream);
  }
  else {
    LOG(FATAL) << "_dist_type is illegal!";
  }

  delete _dataset;
  delete _graph_pool;
  if (_shuffler != nullptr) {
    delete _shuffler;
  }
  if (_random_states != nullptr) {
    delete _random_states;
  }

  if (_cache_manager != nullptr) {
    delete _cache_manager;
  }

  if (_frequency_hashmap != nullptr) {
    delete _frequency_hashmap;
  }

  if (_cache_hashtable != nullptr) {
    Device::Get(_sampler_ctx)->FreeDataSpace(_sampler_ctx, _cache_hashtable);
  }

  _dataset = nullptr;
  _shuffler = nullptr;
  _graph_pool = nullptr;
  _cache_manager = nullptr;
  _random_states = nullptr;
  _frequency_hashmap = nullptr;

  _threads.clear();
  _joined_thread_cnt = 0;
  _initialize = false;
  _should_shutdown = false;
  LOG(INFO) << "DistEngine shutdown successfully!";
}

void DistEngine::RunSampleOnce() {
  switch (RunConfig::run_arch) {
    case kArch5:
      RunArch5LoopsOnce(_dist_type);
      break;
    default:
      CHECK(0);
  }
  LOG(DEBUG) << "RunSampleOnce finished.";
}

void DistEngine::ArchCheck() {
  CHECK_EQ(RunConfig::run_arch, kArch5);
  CHECK(!(RunConfig::UseGPUCache() && RunConfig::option_log_node_access));
}

std::unordered_map<std::string, Context> DistEngine::GetGraphFileCtx() {
  std::unordered_map<std::string, Context> ret;

  ret[Constant::kIndptrFile] = MMAP();
  ret[Constant::kIndicesFile] = MMAP();
  ret[Constant::kFeatFile] = MMAP();
  ret[Constant::kLabelFile] = MMAP();
  ret[Constant::kTrainSetFile] = MMAP();
  ret[Constant::kTestSetFile] = MMAP();
  ret[Constant::kValidSetFile] = MMAP();
  ret[Constant::kProbTableFile] = MMAP();
  ret[Constant::kAliasTableFile] = MMAP();
  ret[Constant::kInDegreeFile] = MMAP();
  ret[Constant::kOutDegreeFile] = MMAP();
  ret[Constant::kCacheByDegreeFile] = MMAP();
  ret[Constant::kCacheByHeuristicFile] = MMAP();
  ret[Constant::kCacheByDegreeHopFile] = MMAP();
  ret[Constant::kCacheByFakeOptimalFile] = MMAP();

  return ret;
}

}  // namespace dist
}  // namespace common
}  // namespace samgraph<|MERGE_RESOLUTION|>--- conflicted
+++ resolved
@@ -309,11 +309,8 @@
     LOG(FATAL) << "DistEngine already initialized!";
     return;
   }
-<<<<<<< HEAD
-=======
   _memory_queue->PinMemory();
   TrainDataLoad();
->>>>>>> 0c8ec9e7
   _dist_type = DistType::Extract;
   RunConfig::trainer_ctx = ctx;
   _trainer_ctx = RunConfig::trainer_ctx;
