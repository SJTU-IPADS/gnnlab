--- conflicted
+++ resolved
@@ -33,21 +33,18 @@
 namespace dist {
 
 TaskPtr DoShuffle() {
-<<<<<<< HEAD
   // auto s = DistEngine::Get()->GetShuffler();
   Shuffler* s;
+  StreamHandle sample_stream;
   if (RunConfig::run_arch != RunArch::kArch9) {
     s = DistEngine::Get()->GetShuffler();
+    sample_stream = DistEngine::Get()->GetSampleStream();
   } else {
     auto tid = std::this_thread::get_id();
     s = DistEngine::Get()->GetUMSamplerByTid(tid)->GetShuffler();
+    sample_stream = DistEngine::Get()->GetUMSamplerByTid(tid)->SampleStream();
   }
-  auto batch = s->GetBatch();
-=======
-  auto s = DistEngine::Get()->GetShuffler();
-  auto sample_stream = DistEngine::Get()->GetSampleStream();
   auto batch = s->GetBatch(sample_stream);
->>>>>>> 72165df7
 
   if (batch) {
     auto task = std::make_shared<Task>();
@@ -134,33 +131,13 @@
                << " ctx=" << sampler_ctx
                << " num_input=" << num_input;
 
-<<<<<<< HEAD
-    IdType *out_src = static_cast<IdType *>(sampler_device->AllocWorkspace(
-        sampler_ctx, num_input * fanout * sizeof(IdType)));
-    IdType *out_dst = static_cast<IdType *>(sampler_device->AllocWorkspace(
-        sampler_ctx, num_input * fanout * sizeof(IdType)));
-    // Timer t_out_alloc;
-    // IdType *out_src = static_cast<IdType*>(sampler_device->AllocDataSpace(
-    //       sampler_ctx, num_input * fanout * sizeof(IdType)));
-    // IdType *out_dst = static_cast<IdType*>(sampler_device->AllocDataSpace(
-    //       sampler_ctx, num_input * fanout * sizeof(IdType)));
-    // LOG(INFO) << "alloc out time " << t_out_alloc.Passed();
-=======
     IdType *out_src = sampler_device->AllocArray<IdType>(sampler_ctx, num_input * fanout);
     IdType *out_dst = sampler_device->AllocArray<IdType>(sampler_ctx, num_input * fanout);
->>>>>>> 72165df7
     IdType *out_data = nullptr;
     if (RunConfig::sample_type == kRandomWalk) {
       out_data = sampler_device->AllocArray<IdType>(sampler_ctx, num_input * fanout);
     }
-<<<<<<< HEAD
-    size_t *num_out = static_cast<size_t *>(
-        sampler_device->AllocWorkspace(sampler_ctx, sizeof(size_t)));
-    // size_t *num_out = static_cast<size_t*>(sampler_device->AllocDataSpace(
-    //       sampler_ctx, sizeof(size_t)));
-=======
     size_t *num_out = sampler_device->AllocArray<size_t>(sampler_ctx, 1);
->>>>>>> 72165df7
     size_t num_samples;
 
     LOG(DEBUG) << "DoGPUSample: size of out_src " << num_input * fanout;
@@ -231,16 +208,8 @@
     Timer t2;
 
     // Populate the hash table with newly sampled nodes
-<<<<<<< HEAD
-    // double alloc_time = 0;
-    // Timer t_alloc_1;
-    IdType *unique = static_cast<IdType *>(sampler_device->AllocWorkspace(
-        sampler_ctx, (num_samples + hash_table->NumItems()) * sizeof(IdType)));
-    // alloc_time += t_alloc_1.Passed();
-=======
     IdType *unique = sampler_device->AllocArray<IdType>(
         sampler_ctx, num_samples + hash_table->NumItems());
->>>>>>> 72165df7
     IdType num_unique;
 
     LOG(TRACE) << "GPUSample: cuda unique malloc "
@@ -255,17 +224,8 @@
     Timer t3;
 
     // Mapping edges
-<<<<<<< HEAD
-    // Timer t_alloc_2;
-    IdType *new_src = static_cast<IdType *>(sampler_device->AllocWorkspace(
-        sampler_ctx, num_samples * sizeof(IdType)));
-    IdType *new_dst = static_cast<IdType *>(sampler_device->AllocWorkspace(
-        sampler_ctx, num_samples * sizeof(IdType)));
-    // alloc_time += t_alloc_2.Passed();
-=======
     IdType *new_src = sampler_device->AllocArray<IdType>(sampler_ctx, num_samples);
     IdType *new_dst = sampler_device->AllocArray<IdType>(sampler_ctx, num_samples);
->>>>>>> 72165df7
 
     LOG(DEBUG) << "GPUSample: size of new_src " << num_samples;
     LOG(TRACE) << "GPUSample: cuda new_src malloc "
@@ -616,7 +576,7 @@
 
   auto dataset = DistEngine::Get()->GetGraphDataset();
   auto cache_manager = DistEngine::Get()->GetGPUCacheManager();
-
+  
   auto input_nodes = task->input_nodes;
   auto feat = dataset->feat;
   auto feat_dim = dataset->feat->Shape()[1];
