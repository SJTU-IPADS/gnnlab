/*
 * Copyright 2022 Institute of Parallel and Distributed Systems, Shanghai Jiao Tong University
 * 
 * Licensed under the Apache License, Version 2.0 (the "License");
 * you may not use this file except in compliance with the License.
 * You may obtain a copy of the License at
 * 
 *     http://www.apache.org/licenses/LICENSE-2.0
 * 
 * Unless required by applicable law or agreed to in writing, software
 * distributed under the License is distributed on an "AS IS" BASIS,
 * WITHOUT WARRANTIES OR CONDITIONS OF ANY KIND, either express or implied.
 * See the License for the specific language governing permissions and
 * limitations under the License.
 *
 */

#ifndef SAMGRAPH_COMMON_H
#define SAMGRAPH_COMMON_H

#include <atomic>
#include <cstdint>
#include <fstream>
#include <functional>
#include <memory>
#include <mutex>
#include <ostream>
#include <random>
#include <string>
#include <vector>

namespace samgraph {
namespace common {

using IdType = unsigned int;
using Id64Type = unsigned long long int;
static_assert(sizeof(Id64Type) == 8, "long long is not 8 bytes!");
static_assert(sizeof(short) == 2, "short is not 2 bytes!");

enum DataType {
  kF32 = 0,
  kF64 = 1,
  kF16 = 2,
  kU8 = 3,
  kI32 = 4,
  kI8 = 5,
  kI64 = 6,
};

enum DeviceType { kCPU = 0, kMMAP = 1, kGPU = 2, kGPU_UM= 3 };

enum SampleType {
  kKHop0 = 0,  // vertex-parallel
  kKHop1,      // sample-parallel
  kWeightedKHop,
  kRandomWalk,
  kWeightedKHopPrefix,
  kKHop2,
  kWeightedKHopHashDedup,
};

// arch0: vanilla mode(CPU sampling + GPU training)
// arch1: standalone mode (single GPU for both sampling and training)
// arch2: offload mode (offload the feature extraction to CPU)
// arch3: dedicated mode (dedicated GPU for sampling and training)
// TODO:  is it a prefetch mode ?
// arch4: prefetch mode
// arch5: distributed mode (CPU/GPU sampling + multi-GPUs traning)
// arch6: sgnn mode
// arch7: sgnn mode but use pytorch extracting
enum RunArch {
  kArch0 = 0,
  kArch1,
  kArch2,
  kArch3,
  kArch4,
  kArch5,
  kArch6,
  kArch7
};

// cache by degree: cache the nodes with large degree
// cache by heuristic: cache the training set and the first hop neighbors first,
// then the nodes with large degree
enum CachePolicy {
  kCacheByDegree = 0,
  kCacheByHeuristic,
  kCacheByPreSample,
  kCacheByDegreeHop,
  kCacheByPreSampleStatic,
  kCacheByFakeOptimal,
  kDynamicCache,
  kCacheByRandom,
};

enum class UMPolicy {
  kDegree = 0,
  kTrainset,
  kRandom,
  kPreSample,
  kDefault,
};

struct Context {
  DeviceType device_type;
  int device_id;

  Context() {}
  Context(DeviceType type, int id) : device_type(type), device_id(id) {}
  Context(std::string name);
  bool operator==(const Context& rhs) {
    return this->device_type == rhs.device_type &&
           this->device_id == rhs.device_id;
  }
};

using StreamHandle = void*;

class Tensor;
using TensorPtr = std::shared_ptr<Tensor>;

class Tensor {
 public:
  Tensor();
  ~Tensor();

  inline std::string Name() const { return _name; }
  bool Defined() const { return _data; }
  DataType Type() const { return _dtype; }
  const std::vector<size_t>& Shape() const { return _shape; }
  const void* Data() const { return _data; }
  void* MutableData() { return _data; }
  void ReplaceData(void* data);
  void Swap(TensorPtr tensor);
  size_t NumBytes() const { return _nbytes; }
  Context Ctx() const { return _ctx; }
<<<<<<< HEAD
  std::string Name() const { return _name; }
=======
  inline size_t NumItem() const { return std::accumulate(_shape.begin(), _shape.end(), 1ul, std::multiplies<size_t>()); }
  // if the allocated space fits, scale the tensor to `shape` in-place. otherwise allocate a new one.
  void Scale(DataType dt, std::vector<size_t> shape, Context ctx, std::string name);
  // force scale the tensor without checking whether fits, since the size querying may be slow.
  void ForceScale(DataType dt, std::vector<size_t> shape, Context ctx, std::string name);
>>>>>>> 644cf906

  static TensorPtr Null();
  static TensorPtr Empty(DataType dtype, std::vector<size_t> shape, Context ctx,
                         std::string name);
  static TensorPtr EmptyNoScale(DataType dtype, std::vector<size_t> shape, 
                                Context ctx, std::string name);
  static TensorPtr Copy1D(TensorPtr tensor, size_t item_offset,
                          std::vector<size_t> shape, std::string name,
                          StreamHandle stream = nullptr);
  static TensorPtr FromMmap(std::string filepath, DataType dtype,
                            std::vector<size_t> shape, Context ctx,
                            std::string name, StreamHandle stream = nullptr);
  static TensorPtr FromBlob(void* data, DataType dtype,
                            std::vector<size_t> shape, Context ctx,
                            std::string name);
  static TensorPtr CopyTo(TensorPtr source, Context ctx, StreamHandle stream = nullptr);
  static TensorPtr CopyBlob(const void * data, DataType dtype,
                            std::vector<size_t> shape, Context from_ctx,
                            Context to_ctx, std::string name, StreamHandle stream = nullptr);

 private:
  void* _data;
  DataType _dtype;
  Context _ctx;

  size_t _nbytes;
  std::vector<size_t> _shape;

  std::string _name;
};

// Graph dataset that should be loaded from the disk using MMAP.
struct Dataset {
  // Graph topology data
  TensorPtr indptr;
  TensorPtr indices;
  size_t num_node;
  size_t num_edge;

  TensorPtr prob_table;
  TensorPtr alias_table;

  TensorPtr prob_prefix_table;

  TensorPtr in_degrees;
  TensorPtr out_degrees;

  // Decide nodes' feature store in GPU or CPU
  TensorPtr ranking_nodes;

  // Node feature and label
  size_t num_class;
  TensorPtr feat;
  TensorPtr label;

  // Node set
  TensorPtr train_set;
  TensorPtr test_set;
  TensorPtr valid_set;
};

// Train graph in COO format
struct TrainGraph {
  TensorPtr row;
  TensorPtr col;
  TensorPtr data;
  size_t num_src;
  size_t num_dst;
  size_t num_edge;
  TensorPtr src_degree;
  TensorPtr dst_degree;
};

struct MissCacheIndex {
  TensorPtr miss_src_index;
  TensorPtr miss_dst_index;
  TensorPtr cache_src_index;
  TensorPtr cache_dst_index;
  size_t num_miss;
  size_t num_cache;
};

struct Task {
  // Key of the task
  uint64_t key;
  // Output graph tensor
  std::vector<std::shared_ptr<TrainGraph>> graphs;
  // node ids of the last train graph
  TensorPtr input_nodes;
  // node ids of the first train graph
  TensorPtr output_nodes;
  // Input feature tensor
  TensorPtr input_feat;
  // Output label tensor
  TensorPtr output_label;
  // Multi-gpu miss cache index
  MissCacheIndex miss_cache_index;
  std::atomic_bool graph_remapped;
  Task() : graph_remapped(false) {}
};

using GraphBatch = Task;
using TaskPtr = std::shared_ptr<Task>;

typedef void (*LoopFunction)();
typedef bool (*LoopOnceFunction)();

constexpr static int CPU_CUDA_HOST_MALLOC_DEVICE = 0;
constexpr static int CPU_CLIB_MALLOC_DEVICE = 1;

Context CPU(int device_id = CPU_CUDA_HOST_MALLOC_DEVICE);
Context CPU_CLIB(int device_id = CPU_CLIB_MALLOC_DEVICE);
Context GPU(int device_id = 0);
Context MMAP(int device_id = 0);

DataType DataTypeParseName(std::string name);
size_t GetDataTypeBytes(DataType dtype);
size_t GetTensorBytes(DataType dtype, const std::vector<size_t> shape);
size_t GetTensorBytes(DataType dtype,
                      std::vector<size_t>::const_iterator shape_start,
                      std::vector<size_t>::const_iterator shape_end);
// predict the number of sampled nodes
size_t PredictNumNodes(size_t batch_size, const std::vector<size_t>& fanout,
                       size_t num_fanout_to_comp);
size_t PredictNumRandomWalkEdges(size_t batch_size,
                                 const std::vector<size_t>& fanout,
                                 size_t num_fanout_to_comp,
                                 size_t num_random_walk,
                                 size_t random_walk_length);

std::string ToReadableSize(size_t nbytes);
std::string ToPercentage(double percentage);

std::string GetEnv(std::string key);
bool IsEnvSet(std::string key);
std::string GetTimeString();
bool FileExist(const std::string& filepath);

template <typename T>
inline T RoundUpDiv(T target, T unit) {
  return (target + unit - 1) / unit;
}

template <typename T>
inline T RoundUp(T target, T unit) {
  return RoundUpDiv(target, unit) * unit;
}

template <typename T>
inline T Max(T a, T b) {
  return a > b ? a : b;
}

template <typename T>
inline T Min(T a, T b) {
  return a < b ? a : b;
}

// shuffler virtual class
class Shuffler {
 public:
  virtual ~Shuffler() {};
  virtual TensorPtr GetBatch(StreamHandle stream = nullptr) = 0;
  virtual uint64_t Epoch() = 0;
  virtual uint64_t Step() = 0;
  virtual size_t NumEpoch() = 0;
  virtual size_t NumStep() = 0;
  virtual size_t NumLocalStep() { return 0; };
  virtual void Reset() {};
};

std::ostream& operator<<(std::ostream&, const SampleType);
std::ostream& operator<<(std::ostream&, const CachePolicy);

}  // namespace common
}  // namespace samgraph

#endif  // SAMGRAPH_COMMON_H<|MERGE_RESOLUTION|>--- conflicted
+++ resolved
@@ -1,12 +1,12 @@
 /*
  * Copyright 2022 Institute of Parallel and Distributed Systems, Shanghai Jiao Tong University
- * 
+ *
  * Licensed under the Apache License, Version 2.0 (the "License");
  * you may not use this file except in compliance with the License.
  * You may obtain a copy of the License at
- * 
+ *
  *     http://www.apache.org/licenses/LICENSE-2.0
- * 
+ *
  * Unless required by applicable law or agreed to in writing, software
  * distributed under the License is distributed on an "AS IS" BASIS,
  * WITHOUT WARRANTIES OR CONDITIONS OF ANY KIND, either express or implied.
@@ -134,20 +134,17 @@
   void Swap(TensorPtr tensor);
   size_t NumBytes() const { return _nbytes; }
   Context Ctx() const { return _ctx; }
-<<<<<<< HEAD
   std::string Name() const { return _name; }
-=======
   inline size_t NumItem() const { return std::accumulate(_shape.begin(), _shape.end(), 1ul, std::multiplies<size_t>()); }
   // if the allocated space fits, scale the tensor to `shape` in-place. otherwise allocate a new one.
   void Scale(DataType dt, std::vector<size_t> shape, Context ctx, std::string name);
   // force scale the tensor without checking whether fits, since the size querying may be slow.
   void ForceScale(DataType dt, std::vector<size_t> shape, Context ctx, std::string name);
->>>>>>> 644cf906
 
   static TensorPtr Null();
   static TensorPtr Empty(DataType dtype, std::vector<size_t> shape, Context ctx,
                          std::string name);
-  static TensorPtr EmptyNoScale(DataType dtype, std::vector<size_t> shape, 
+  static TensorPtr EmptyNoScale(DataType dtype, std::vector<size_t> shape,
                                 Context ctx, std::string name);
   static TensorPtr Copy1D(TensorPtr tensor, size_t item_offset,
                           std::vector<size_t> shape, std::string name,
