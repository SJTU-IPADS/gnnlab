--- conflicted
+++ resolved
@@ -83,12 +83,10 @@
 
 void samgraph_extract_start(int count);
 
-<<<<<<< HEAD
 // for dynamic switch
 void samgraph_switch_init(int worker_id, const char*ctx, double cache_percentage);
-=======
+
 size_t samgraph_num_local_step();
->>>>>>> 5339f209
 }
 
 }  // namespace common
