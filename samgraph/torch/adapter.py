from __future__ import absolute_import
from __future__ import division
from __future__ import print_function

# Load all the necessary PyTorch C types.
import dgl
from dgl.heterograph import DGLBlock

from samgraph.torch import c_lib
from samgraph.common import *
_basics = SamGraphBasics(__file__, 'c_lib')

config               = _basics.config
init                 = _basics.init
start                = _basics.start
num_class            = _basics.num_class
feat_dim             = _basics.feat_dim
num_epoch            = _basics.num_epoch
steps_per_epoch      = _basics.steps_per_epoch
get_next_batch       = _basics.get_next_batch
get_graph_num_src    = _basics.get_graph_num_src
get_graph_num_dst    = _basics.get_graph_num_dst
shutdown             = _basics.shutdown
sample_once          = _basics.sample_once
log_step             = _basics.log_step
log_step_add         = _basics.log_step_add
log_epoch_add        = _basics.log_epoch_add
get_log_init_value   = _basics.get_log_init_value
get_log_step_value   = _basics.get_log_step_value
get_log_epoch_value  = _basics.get_log_epoch_value
report_init          = _basics.report_init
report_step          = _basics.report_step
report_step_average  = _basics.report_step_average
report_epoch         = _basics.report_epoch
report_epoch_average = _basics.report_epoch_average
report_node_access   = _basics.report_node_access
trace_step_begin     = _basics.trace_step_begin
trace_step_end       = _basics.trace_step_end
trace_step_begin_now = _basics.trace_step_begin_now
trace_step_end_now   = _basics.trace_step_end_now
dump_trace           = _basics.dump_trace
forward_barrier      = _basics.forward_barrier

# multi-GPUs training APIs
<<<<<<< HEAD
data_init     = _basics.data_init
sample_init   = _basics.sample_init
train_init    = _basics.train_init
extract_start = _basics.extract_start
# switch APIs
switch_init   = _basics.switch_init
=======
data_init      = _basics.data_init
sample_init    = _basics.sample_init
train_init     = _basics.train_init
extract_start  = _basics.extract_start
num_local_step = _basics.num_local_step
>>>>>>> 5339f209

def get_graph_feat(batch_key):
    return c_lib.samgraph_torch_get_graph_feat(batch_key)


def get_graph_label(batch_key):
    return c_lib.samgraph_torch_get_graph_label(batch_key)


def get_graph_row(batch_key, layer_idx):
    return c_lib.samgraph_torch_get_graph_row(batch_key, layer_idx)


def get_graph_col(batch_key, layer_idx):
    return c_lib.samgraph_torch_get_graph_col(batch_key, layer_idx)


def get_graph_data(batch_key, layer_idx):
    return c_lib.samgraph_torch_get_graph_data(batch_key, layer_idx)


def _create_dgl_block(data, num_src_nodes, num_dst_nodes):
    row, col = data
    gidx = dgl.heterograph_index.create_unitgraph_from_coo(2, num_src_nodes, num_dst_nodes, row, col, 'coo')
    g = DGLBlock(gidx, (['_N'], ['_N']), ['_E'])

    return g

def get_dgl_blocks(batch_key, num_layers):
    feat = get_graph_feat(batch_key)
    label = get_graph_label(batch_key)
    blocks = []
    for i in range(num_layers):
        row = get_graph_row(batch_key, i)
        col = get_graph_col(batch_key, i)
        num_src_nodes = get_graph_num_src(batch_key, i)
        num_dst_nodes = get_graph_num_dst(batch_key, i)

        blocks.append(_create_dgl_block((row, col), num_src_nodes, num_dst_nodes))

        # blocks.append(dgl.create_block({('_N', '_E', '_N'): (
        #     row, col)}, num_src_nodes={'_N': num_src_nodes}, num_dst_nodes={'_N': num_dst_nodes}))

    return blocks, feat, label


def get_dgl_blocks_with_weights(batch_key, num_layers):
    feat = get_graph_feat(batch_key)
    label = get_graph_label(batch_key)
    blocks = []
    for i in range(num_layers):
        row = get_graph_row(batch_key, i)
        col = get_graph_col(batch_key, i)
        weights = get_graph_data(batch_key, i)
        num_src_nodes = get_graph_num_src(batch_key, i)
        num_dst_nodes = get_graph_num_dst(batch_key, i)

        # block = dgl.create_block({('_N', '_E', '_N'): (
        #     row, col)}, num_src_nodes={'_N': num_src_nodes}, num_dst_nodes={'_N': num_dst_nodes})

        block = _create_dgl_block((row, col), num_src_nodes, num_dst_nodes)
        block.edata['weights'] = weights
        blocks.append(block)

    return blocks, feat, label


def notify_sampler_ready(barrier):
    barrier.wait()

def wait_for_sampler_ready(barrier):
    barrier.wait()<|MERGE_RESOLUTION|>--- conflicted
+++ resolved
@@ -41,21 +41,15 @@
 dump_trace           = _basics.dump_trace
 forward_barrier      = _basics.forward_barrier
 
-# multi-GPUs training APIs
-<<<<<<< HEAD
-data_init     = _basics.data_init
-sample_init   = _basics.sample_init
-train_init    = _basics.train_init
-extract_start = _basics.extract_start
 # switch APIs
 switch_init   = _basics.switch_init
-=======
+
+# multi-GPUs training APIs
 data_init      = _basics.data_init
 sample_init    = _basics.sample_init
 train_init     = _basics.train_init
 extract_start  = _basics.extract_start
 num_local_step = _basics.num_local_step
->>>>>>> 5339f209
 
 def get_graph_feat(batch_key):
     return c_lib.samgraph_torch_get_graph_feat(batch_key)
